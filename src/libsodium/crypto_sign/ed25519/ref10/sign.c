--- conflicted
+++ resolved
@@ -3,13 +3,8 @@
 
 #include "crypto_hash_sha512.h"
 #include "crypto_sign_ed25519.h"
-<<<<<<< HEAD
-#include "ed25519_ref10.h"
-#include "private/curve25519_ref10.h"
-=======
 #include "sign_ed25519_ref10.h"
 #include "private/ed25519_ref10.h"
->>>>>>> 675149b9
 #include "randombytes.h"
 #include "utils.h"
 
@@ -33,11 +28,7 @@
 _crypto_sign_ed25519_clamp(unsigned char k[32])
 {
     k[0] &= 248;
-<<<<<<< HEAD
-    k[31] &= 63;
-=======
     k[31] &= 127;
->>>>>>> 675149b9
     k[31] |= 64;
 }
 
@@ -79,11 +70,7 @@
     unsigned char            az[64];
     unsigned char            nonce[64];
     unsigned char            hram[64];
-<<<<<<< HEAD
-    ge_p3                    R;
-=======
     ge25519_p3               R;
->>>>>>> 675149b9
 
     _crypto_sign_ed25519_ref10_hinit(&hs, prehashed);
 
@@ -109,15 +96,9 @@
     crypto_hash_sha512_update(&hs, m, mlen);
     crypto_hash_sha512_final(&hs, hram);
 
-<<<<<<< HEAD
-    sc_reduce(hram);
-    _crypto_sign_ed25519_clamp(az);
-    sc_muladd(sig + 32, hram, az, nonce);
-=======
     sc25519_reduce(hram);
     _crypto_sign_ed25519_clamp(az);
     sc25519_muladd(sig + 32, hram, az, nonce);
->>>>>>> 675149b9
 
     sodium_memzero(az, sizeof az);
     sodium_memzero(nonce, sizeof nonce);
